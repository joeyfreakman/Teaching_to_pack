import argparse
import math
import wandb
import torch
import numpy as np
import threading
from tqdm import tqdm
from torchvision import transforms
from einops import rearrange
import matplotlib.pyplot as plt
from scripts.data_pruning import crop_resize
import pickle
from torch.optim.lr_scheduler import LambdaLR
import signal
import cv2
import os
import torch.nn.functional as F
from src.model.util import set_seed, detach_dict, compute_dict_mean
from environment.dataset.new_image_dataset import load_merged_data
from src.policy.image_ddpm import DiffusionPolicy
from src.model.util import is_multi_gpu_checkpoint, memory_monitor
from src.aloha.aloha_scripts.constants import DT, PUPPET_GRIPPER_JOINT_OPEN
from src.config.dataset_config import TASK_CONFIGS, DATA_DIR
<<<<<<< HEAD
# from src.aloha.aloha_scripts.real_env import make_real_env  
# from src.aloha.aloha_scripts.robot_utils import move_grippers
# from src.aloha.aloha_scripts.visualize_episodes import save_videos
=======
from src.aloha.aloha_scripts.real_env import make_real_env  
from src.aloha.aloha_scripts.robot_utils import move_grippers
from src.aloha.aloha_scripts.visualize_episodes import save_videos,load_hdf5,STATE_NAMES
>>>>>>> 2e571713


CROP_TOP = False  # for aloha pro, whose top camera is high
CKPT = 0  # 0 for policy_last, otherwise put the ckpt number here

def signal_handler(sig,frame):
    exit()
    
def main(args):
    set_seed(42)

    signal.signal(signal.SIGINT, signal_handler)
    threading.Thread(
        target=memory_monitor, daemon=True
    ).start()  # Start the memory monitor thread

    # Command line parameters
    is_eval = args["eval"]
    ckpt_dir = args["ckpt_dir"]
    policy_class = args["policy_class"]
    onscreen_render = args["onscreen_render"]
    task_name = args["task_name"]
    batch_size_train = args["batch_size"]
    num_epochs = args["num_epochs"]
    log_wandb = args["log_wandb"]
    history_len = args["history_len"]
    prediction_offset = args["prediction_offset"]
    history_skip_frame = args["history_skip_frame"]
    is_test = args["test"]

    # Set up wandb
    if log_wandb:
        if is_eval:
            # run_name += ".eval"
            log_wandb = False
        elif is_test:
            run_name = ckpt_dir.split("/")[-1] + f"seed.{args['seed']}.test"
            wandb.init(
                project="task1",
                entity="joeywang-of",
                name=run_name,
                config=args,
                resume="allow",
<<<<<<< HEAD
=======
                mode="disabled",
>>>>>>> 2e571713
            )
        else:
            run_name = ckpt_dir.split("/")[-1] + f".{args['seed']}"
            wandb_run_id_path = os.path.join(ckpt_dir, "wandb_run_id.txt")
            # check if wandb run exists
            if os.path.exists(wandb_run_id_path):
                with open(wandb_run_id_path, "r") as f:
                    saved_run_id = f.read().strip()
                wandb.init(
                    project="task1",
                    entity="joeywang-of",
                    name=run_name,
                    resume=saved_run_id,
                )
            else:
                wandb.init(
                    project="task1",
                    entity="joeywang-of",
                    name=run_name,
                    config=args,
                    resume="allow",
                )
                # Ensure the directory exists before trying to open the file
                os.makedirs(os.path.dirname(wandb_run_id_path), exist_ok=True)
                with open(wandb_run_id_path, "w") as f:
                    f.write(wandb.run.id)

    if args["gpu"] is not None and not args["multi_gpu"]:
        os.environ["CUDA_VISIBLE_DEVICES"] = f"{args['gpu']}"
        assert torch.cuda.is_available()

    # get task parameters
    dataset_dirs = []
    num_episodes_list = []
    max_episode_len = 0

    for task in task_name:
        
        task_config = TASK_CONFIGS[task]
        dataset_dirs.append(DATA_DIR)
        num_episodes_list.append(task_config["num_episodes"])
        max_episode_len = task_config["episode_len"]
        camera_names = task_config["camera_names"]

    max_skill_len = (
        args["max_skill_len"] if args["max_skill_len"] is not None else max_episode_len
    )

    # fixed parameters
    state_dim = 14
    lr_backbone = 1e-5

    policy_config = {
        "lr": args["lr"],
        "camera_names": camera_names,
        "action_dim": 14,
        "observation_horizon": args["history_len"]+1,
        "action_horizon": 8,  # TODO 
        "prediction_horizon": args["history_len"]+args["prediction_offset"]+1,
        "num_queries": args["chunk_size"],
        "num_inference_timesteps": 10,
        "multi_gpu": args["multi_gpu"],
        "is_eval": is_eval,
        }

    config = {
        "num_epochs": num_epochs,
        "ckpt_dir": ckpt_dir,
        "episode_len": max_episode_len,
        "state_dim": state_dim,
        "lr": args["lr"],
        "policy_class": policy_class,
        "onscreen_render": onscreen_render,
        "policy_config": policy_config,
        "task_name": task_name,
        "seed": args["seed"],
        "temporal_agg": args["temporal_agg"],
        "camera_names": camera_names,
        "log_wandb": log_wandb,
        "max_skill_len": max_skill_len,
        }

    if is_eval:
        print(f"{CKPT=}")
        ckpt_names = (
            [f"policy_last.ckpt"] if CKPT == 0 else [f"policy_epoch_{CKPT}_seed_0.ckpt"]
        )
        # results = []
        # for ckpt_name in ckpt_names:
        #     success_rate, avg_return = eval_ddpm(
        #         config, ckpt_name, save_episode=True, dataset_dirs=dataset_dirs
        #     )
        #     results.append([ckpt_name, success_rate, avg_return])

        # for ckpt_name, success_rate, avg_return in results:
        #     print(f"{ckpt_name}: {success_rate=} {avg_return=}")
        # print()
        exit()


    
    train_dataloader, stats,val_dataloader,pretest_dataloader,test_dataloader= load_merged_data(
        dataset_dirs,
        num_episodes_list,
        camera_names,
        batch_size_train,
        max_len=max_skill_len,
        history_skip_frame=history_skip_frame,
        history_len=history_len,
        prediction_offset=prediction_offset,
        policy_class=policy_class,
    )
    if is_test:
        test_ddpm(test_dataloader, config, "policy_last.ckpt")
        exit()

    # save dataset stats
    if not os.path.isdir(ckpt_dir):
        os.makedirs(ckpt_dir)
    stats_path = os.path.join(ckpt_dir, f"dataset_stats.pkl")
    with open(stats_path, "wb") as f:
        pickle.dump(stats, f)

    train_ddpm(train_dataloader,val_dataloader,pretest_dataloader, config)


def make_policy(policy_class, policy_config):
    if policy_class == "Diffusion":
        policy = DiffusionPolicy(policy_config)
    else:
        raise NotImplementedError
    return policy


def make_optimizer(policy_class, policy):
    if policy_class == "Diffusion":
        optimizer = policy.configure_optimizers()
    else:
        raise NotImplementedError
    return optimizer


def get_cosine_schedule_with_warmup(
    optimizer, num_warmup_steps, num_training_steps, num_cycles=0.5
):
    def lr_lambda(current_step):
        if current_step < num_warmup_steps:
            return float(current_step) / float(max(1, num_warmup_steps))
        progress = float(current_step - num_warmup_steps) / float(
            max(1, num_training_steps - num_warmup_steps)
        )
        return max(
            0.0, 0.5 * (1.0 + math.cos(math.pi * float(num_cycles) * 2.0 * progress))
        )

    return LambdaLR(optimizer, lr_lambda)


def make_fixed_lr_scheduler(optimizer):
    return LambdaLR(optimizer, lambda epoch: 1.0)


def make_scheduler(optimizer, num_steps):
    scheduler = get_cosine_schedule_with_warmup(
        optimizer, num_warmup_steps=num_steps // 100, num_training_steps=num_steps
    )
    # scheduler = make_fixed_lr_scheduler(optimizer)
    return scheduler


def get_image(ts, camera_names, crop_top=CROP_TOP, save_dir=None, t=None):
    curr_images = []
    for cam_name in camera_names:
        curr_image = ts.observation["images"][cam_name]

        # Check for 'cam_high' and apply transformation
        if crop_top and cam_name == "cam_high":
            curr_image = crop_resize(curr_image)

        # Swap BGR to RGB
        curr_image = cv2.cvtColor(curr_image, cv2.COLOR_BGR2RGB)

        curr_image = rearrange(curr_image, "h w c -> c h w")
        curr_images.append(curr_image)

    curr_image = np.stack(curr_images, axis=0)
    curr_image = torch.from_numpy(curr_image / 255.0).float().cuda().unsqueeze(0)

    # Center crop and resize
    original_size = curr_image.shape[-2:]
    ratio = 0.95
    curr_image = curr_image[
        ...,
        int(original_size[0] * (1 - ratio) / 2) : int(
            original_size[0] * (1 + ratio) / 2
        ),
        int(original_size[1] * (1 - ratio) / 2) : int(
            original_size[1] * (1 + ratio) / 2
        ),
    ]
    curr_image = curr_image.squeeze(0)
    resize_transform = transforms.Resize(original_size, antialias=True)
    curr_image = resize_transform(curr_image)
    curr_image = curr_image.unsqueeze(0)

    if save_dir is not None:
        # Convert torch tensors back to numpy and concatenate for visualization
        concat_images = [
            rearrange(img.cpu().numpy(), "c h w -> h w c")
            for img in curr_image.squeeze(0)
        ]
        concat_image = np.concatenate(concat_images, axis=1)
        concat_image = cv2.cvtColor(concat_image, cv2.COLOR_RGB2BGR)
        img_name = (
            "init_visualize.png" if t is None else f"gpt/{t=}.png"
        )  # save image every query_frequency for ChatGPT
        save_path = os.path.join(save_dir, img_name)
        cv2.imwrite(save_path, (concat_image * 255).astype(np.uint8))

    return curr_image


# def eval_ddpm(config:dict, ckpt_name, save_episode=True, dataset_dirs=None):
#     set_seed(1000)
#     ckpt_dir = config["ckpt_dir"]
#     state_dim = config["state_dim"]
#     policy_class = config["policy_class"]
#     onscreen_render = config["onscreen_render"]
#     policy_config = config["policy_config"]
#     camera_names = config["camera_names"]
#     max_timesteps = config["episode_len"]
#     temporal_agg = config["temporal_agg"]
#     onscreen_cam = "cam_high"
#     log_wandb = config["log_wandb"]

#     # Load policy and stats
#     ckpt_path = os.path.join(ckpt_dir, ckpt_name)
#     policy = make_policy(policy_class, policy_config)
#     model_state_dict = torch.load(ckpt_path)["model_state_dict"]
#     if is_multi_gpu_checkpoint(model_state_dict):
#         print("The checkpoint was trained on multiple GPUs.")
#         model_state_dict = {
#             k.replace("module.", "", 1): v for k, v in model_state_dict.items()
#         }
#     loading_status = policy.deserialize(model_state_dict)
#     print(loading_status)
#     policy.cuda()
#     policy.eval()
#     print(f"Loaded: {ckpt_path}")
#     stats_path = os.path.join(ckpt_dir, f"dataset_stats.pkl")
#     with open(stats_path, "rb") as f:
#         stats = pickle.load(f)

#     pre_process = lambda s_qpos: (s_qpos - stats["qpos_mean"]) / stats["qpos_std"]
    
#     post_process = (
#             lambda a: ((a + 1) / 2) * (stats["action_max"] - stats["action_min"])
#             + stats["action_min"]
#         )
 
#     env = make_real_env(init_node=True)
#     env_max_reward = 0

#     query_frequency = policy_config["num_queries"]
#     if temporal_agg:
#         query_frequency = 25
#         num_queries = policy_config["num_queries"]

#     max_timesteps = int(max_timesteps * 1)  # May increase for real-world tasks

#     num_rollouts = 50
#     episode_returns = []
#     highest_rewards = []

#     n_existing_rollouts = (
#         len([f for f in os.listdir(ckpt_dir) if f.startswith("video")])
#         if save_episode
#         else 0
#     )
#     print(f"{n_existing_rollouts=}")

#     for rollout_id in range(num_rollouts):
#         ts = env.reset()

#         ### Onscreen render
#         if onscreen_render:
#             ax = plt.subplot()
#             plt_img = ax.imshow(
#                 env.physics.render(height=480, width=640, camera_id=onscreen_cam)
#             )
#             plt.ion()

#         ### Evaluation loop
#         if temporal_agg:
#             all_time_actions = torch.zeros(
#                 [max_timesteps, max_timesteps + num_queries, state_dim]
#             ).cuda()

#         qpos_history = torch.zeros((1, max_timesteps, state_dim)).cuda()
#         image_list = []  # For visualization
#         qpos_list = []
#         target_qpos_list = []
#         rewards = []
#         with torch.inference_mode():
#             for t in range(max_timesteps):
#                 ### Update onscreen render and wait for DT
#                 if onscreen_render:
#                     image = env.physics.render(
#                         height=480, width=640, camera_id=onscreen_cam
#                     )
#                     plt_img.set_data(image)
#                     plt.pause(DT)

#                 ### Process previous timestep to get qpos and image_list
#                 obs = ts.observation
#                 if "images" in obs:
#                     image_list.append(obs["images"])
#                 else:
#                     image_list.append({"main": obs["image"]})
#                 qpos_numpy = np.array(obs["qpos"])
#                 qpos = pre_process(qpos_numpy)
#                 qpos = torch.from_numpy(qpos).float().cuda().unsqueeze(0)
#                 qpos_history[:, t] = qpos

#                 ### Query policy
#                 if policy_class in ["Diffusion"]:
#                     if t % query_frequency == 0:
#                         curr_image = get_image(
#                             ts, camera_names, save_dir=ckpt_dir if t == 0 else None
#                         )
#                         all_actions = policy(qpos, curr_image)
#                     if temporal_agg:
#                         all_time_actions[[t], t : t + num_queries] = all_actions
#                         actions_for_curr_step = all_time_actions[:, t]
#                         actions_populated = torch.all(
#                             actions_for_curr_step != 0, axis=1
#                         )
#                         actions_for_curr_step = actions_for_curr_step[actions_populated]
#                         k = 0.01
#                         exp_weights = np.exp(-k * np.arange(len(actions_for_curr_step)))
#                         exp_weights = exp_weights / exp_weights.sum()
#                         exp_weights = (
#                             torch.from_numpy(exp_weights).cuda().unsqueeze(dim=1)
#                         )
#                         raw_action = (actions_for_curr_step * exp_weights).sum(
#                             dim=0, keepdim=True
#                         )
#                     else:
#                         raw_action = all_actions[:, t % query_frequency]
                
#                 else:
#                     raise NotImplementedError

#                 ### Post-process actions
#                 raw_action = raw_action.squeeze(0).cpu().numpy()
#                 action = post_process(raw_action)
#                 # Only update if the absolute value of the action is greater than 0.1
#                 if np.any(np.abs(action) > 0.1):
#                     target_qpos = action

#                 ts = env.step(target_qpos)

#                 ### For visualization
#                 qpos_list.append(qpos_numpy)
#                 target_qpos_list.append(target_qpos)
#                 rewards.append(ts.reward)

#             plt.close()

#         move_grippers(
#             [env.puppet_bot_left, env.puppet_bot_right],
#             [PUPPET_GRIPPER_JOINT_OPEN] * 2,
#             move_time=0.5,
#         )  # Open grippers

#         rewards = np.array(rewards)
#         episode_return = np.sum(rewards[rewards != None])
#         episode_returns.append(episode_return)
#         episode_highest_reward = np.max(rewards)
#         highest_rewards.append(episode_highest_reward)
#         print(
#             f"Rollout {rollout_id}\n{episode_return=}, {episode_highest_reward=}, {env_max_reward=}, Success: {episode_highest_reward==env_max_reward}"
#         )
#         if log_wandb:
#             wandb.log(
#                 {
#                     "test/episode_return": episode_return,
#                     "test/episode_highest_reward": episode_highest_reward,
#                     "test/env_max_reward": env_max_reward,
#                     "test/success": episode_highest_reward == env_max_reward,
#                 },
#                 step=rollout_id,
#             )

#         if save_episode:
#             video_name = f"video{rollout_id+n_existing_rollouts}.mp4"
#             save_videos(
#                 image_list,
#                 DT,
#                 video_path=os.path.join(ckpt_dir, video_name),
#                 cam_names=camera_names,
#             )
#             if log_wandb:
#                 wandb.log(
#                     {
#                         "test/video": wandb.Video(
#                             os.path.join(ckpt_dir, f"video{rollout_id}.mp4"),
#                             fps=50,
#                             format="mp4",
#                         )
#                     },
#                     step=rollout_id,
#                 )

#     success_rate = np.mean(np.array(highest_rewards) == env_max_reward)
#     avg_return = np.mean(episode_returns)
#     summary_str = f"\nSuccess rate: {success_rate}\nAverage return: {avg_return}\n\n"
#     for r in range(env_max_reward + 1):
#         more_or_equal_r = (np.array(highest_rewards) >= r).sum()
#         more_or_equal_r_rate = more_or_equal_r / num_rollouts
#         summary_str += f"Reward >= {r}: {more_or_equal_r}/{num_rollouts} = {more_or_equal_r_rate*100}%\n"

#     print(summary_str)

#     # Save success rate to txt
#     result_file_name = "result_" + ckpt_name.split(".")[0] + ".txt"
#     with open(os.path.join(ckpt_dir, result_file_name), "w") as f:
#         f.write(summary_str)
#         f.write(repr(episode_returns))
#         f.write("\n\n")
#         f.write(repr(highest_rewards))

#     if log_wandb:
#         wandb.log({"test/success_rate": success_rate, "test/avg_return": avg_return})

#     return success_rate, avg_return


def forward_pass(data, policy):
    image_data, action_data, is_pad = data
    image_data, action_data, is_pad = (
        image_data.cuda(),
        action_data.cuda(),
        is_pad.cuda(),
    )
    return policy( image_data, action_data, is_pad)


def train_ddpm(train_dataloader, val_dataloader, pretest_dataloader, config):
    num_epochs = config["num_epochs"]
    ckpt_dir = config["ckpt_dir"]
    seed = config["seed"]
    policy_class = config["policy_class"]
    policy_config = config["policy_config"]
    log_wandb = config["log_wandb"]
    multi_gpu = config["policy_config"]["multi_gpu"]

    set_seed(seed)

    policy = make_policy(policy_class, policy_config)
    optimizer = make_optimizer(policy_class, policy)
    scheduler = make_scheduler(optimizer, num_epochs)

    # if ckpt_dir is not empty, prompt the user to load the checkpoint
    if os.path.isdir(ckpt_dir) and len(os.listdir(ckpt_dir)) > 2:
        print(f"Checkpoint directory {ckpt_dir} is not empty. Load checkpoint? (y/n)")
        load_ckpt = input()
        if load_ckpt == "y":
            # load the latest checkpoint
            latest_idx = max(
                [
                    int(f.split("_")[2])
                    for f in os.listdir(ckpt_dir)
                    if f.startswith("policy_epoch_")
                ]
            )
            ckpt_path = os.path.join(
                ckpt_dir, f"policy_epoch_{latest_idx}_seed_{seed}.ckpt"
            )
            print(f"Loading checkpoint from {ckpt_path}")
            checkpoint = torch.load(ckpt_path)
            model_state_dict = checkpoint["model_state_dict"]
            # The model was trained on a single gpu, now load onto multiple gpus
            if multi_gpu and not is_multi_gpu_checkpoint(model_state_dict):
                # Add "module." prefix only to the keys associated with policy.model
                model_state_dict = {
                    k if "model" not in k else f"model.module.{k.split('.', 1)[1]}": v
                    for k, v in model_state_dict.items()
                }
            # The model was trained on multiple gpus, now load onto a single gpu
            elif not multi_gpu and is_multi_gpu_checkpoint(model_state_dict):
                # Remove "module." prefix only to the keys associated with policy.model
                model_state_dict = {
                    k.replace("module.", "", 1): v for k, v in model_state_dict.items()
                }
            loading_status = policy.deserialize(model_state_dict)
            optimizer.load_state_dict(checkpoint["optimizer_state_dict"])
            scheduler.load_state_dict(checkpoint["scheduler_state_dict"])
            start_epoch = checkpoint["epoch"] + 1
            print(loading_status)
        else:
            print("Not loading checkpoint")
            start_epoch = 0
    else:
        start_epoch = 0

    policy.cuda()
    best_val_loss = float('inf')
    train_history = []
    for epoch in tqdm(range(start_epoch, num_epochs)):
        print(f"\nEpoch {epoch}")
        # training
        policy.train()
        optimizer.zero_grad()
        for batch_idx, data in enumerate(train_dataloader):
            try:
                forward_dict = forward_pass(data, policy)
                # backward
                loss = forward_dict["loss"]
                loss.backward()
                optimizer.step()
                optimizer.zero_grad()
                train_history.append(detach_dict(forward_dict))
            except RuntimeError as e:
                if 'out of memory' in str(e):
                    print('| WARNING: ran out of memory, skipping batch')
                    for p in policy.parameters():
                        if p.grad is not None:
                            del p.grad  # free some memory
                    torch.cuda.empty_cache()
                else:
                    raise 
        scheduler.step()
        e = epoch - start_epoch
        epoch_summary = compute_dict_mean(
            train_history[(batch_idx + 1) * e : (batch_idx + 1) * (e + 1)]
        )
        epoch_train_loss = epoch_summary["loss"]
        print(f"Train loss: {epoch_train_loss:.5f}")
        epoch_summary["lr"] = np.array(scheduler.get_last_lr()[0])
        summary_string = ""
        for k, v in epoch_summary.items():
            summary_string += f"{k}: {v.item():.5f} "
        print(summary_string)
        if log_wandb:
            epoch_summary_train = {f"train/{k}": v for k, v in epoch_summary.items()}
            wandb.log(epoch_summary_train, step=epoch)
        
        # validation
        policy.eval()
        val_loss = 0
        with torch.no_grad():
            for batch in tqdm(val_dataloader):
                try:
                    # image_data, qpos_data, action_data, is_pad = [item.cuda() for item in batch]
                    # outputs = policy(qpos_data, image_data)
                    forward_dict = forward_pass(batch, policy)
                    loss = forward_dict["loss"]
                    val_loss += loss.item()
                except:
                    if 'out of memory' in str(e):
                        print('| WARNING: ran out of memory during validation, skipping batch')
                        torch.cuda.empty_cache()
                    else:
                        raise 

        avg_val_loss = val_loss / len(val_dataloader)
        print(f"Epoch {epoch+1}/{num_epochs}, Validation Loss: {avg_val_loss:.4f}")

        if avg_val_loss < best_val_loss:
            best_val_loss = avg_val_loss
            torch.save(policy.state_dict(), 'best_model.pth')
            print("Model saved!")

        if log_wandb:
            wandb.log({"val/loss": avg_val_loss}, step=epoch)

        save_ckpt_every = 100
        if epoch % save_ckpt_every == 0 and epoch > 0:
            ckpt_path = os.path.join(ckpt_dir, f"policy_epoch_{epoch}_seed_{seed}.ckpt")
            torch.save(
                {
                    "model_state_dict": policy.serialize(),
                    "optimizer_state_dict": optimizer.state_dict(),
                    "scheduler_state_dict": scheduler.state_dict(),
                    "epoch": epoch,
                },
                ckpt_path,
            )

            # Pruning: this removes the checkpoint save_ckpt_every epochs behind the current one
            # except for the ones at multiples of 1000 epochs
            prune_epoch = epoch - save_ckpt_every
            if prune_epoch % 1000 != 0:
                prune_path = os.path.join(
                    ckpt_dir, f"policy_epoch_{prune_epoch}_seed_{seed}.ckpt"
                )
                if os.path.exists(prune_path):
                    os.remove(prune_path)

        save_ckpt_every = 100
        if epoch % save_ckpt_every == 0 and epoch > 0:
            ckpt_path = os.path.join(ckpt_dir, f"policy_epoch_{epoch}_seed_{seed}.ckpt")
            torch.save(
                {
                    "model_state_dict": policy.serialize(),
                    "optimizer_state_dict": optimizer.state_dict(),
                    "scheduler_state_dict": scheduler.state_dict(),
                    "epoch": epoch,
                },
                ckpt_path,
            )

            # Pruning: this removes the checkpoint save_ckpt_every epochs behind the current one
            # except for the ones at multiples of 1000 epochs
            prune_epoch = epoch - save_ckpt_every
            if prune_epoch % 1000 != 0:
                prune_path = os.path.join(
                    ckpt_dir, f"policy_epoch_{prune_epoch}_seed_{seed}.ckpt"
                )
                if os.path.exists(prune_path):
                    os.remove(prune_path)

    # test
    policy.load_state_dict(torch.load('best_model.pth'))
    policy.eval()
    test_loss = 0
    with torch.no_grad():
        for batch in tqdm(pretest_dataloader):
            try:
                forward_dict = forward_pass(batch, policy)
                loss = forward_dict["loss"]
                test_loss += loss.item()
            except:
                if 'out of memory' in str(e):
                        print('| WARNING: ran out of memory during validation, skipping batch')
                        torch.cuda.empty_cache()
                else:
                    raise 

    avg_test_loss = test_loss / len(pretest_dataloader)
    print(f"Test Loss: {avg_test_loss:.4f}")

    if log_wandb:
        wandb.log({"test/loss": avg_test_loss})

    ckpt_path = os.path.join(ckpt_dir, f"policy_last.ckpt")
    torch.save(
        {
            "model_state_dict": policy.serialize(),
            "optimizer_state_dict": optimizer.state_dict(),
            "scheduler_state_dict": scheduler.state_dict(),
            "epoch": epoch,
        },
        ckpt_path,
    )
    

def test_ddpm(test_dataloader, config, ckpt_name):
    ckpt_dir = config["ckpt_dir"]
    policy_class = config["policy_class"]
    policy_config = config["policy_config"]

    # Load policy
    ckpt_path = os.path.join(ckpt_dir, ckpt_name)
    policy = make_policy(policy_class, policy_config)
    model_state_dict = torch.load(ckpt_path)["model_state_dict"]
    loading_status = policy.deserialize(model_state_dict)
    print(loading_status)
    policy.cuda()
    policy.eval()
    print(f"Loaded: {ckpt_path}")
<<<<<<< HEAD
=======

    # Load stats for post-processing actions
>>>>>>> 2e571713
    stats_path = os.path.join(ckpt_dir, f"dataset_stats.pkl")
    with open(stats_path, "rb") as f:
        stats = pickle.load(f)
    post_process = (
<<<<<<< HEAD
            lambda a: ((a + 1) / 2) * (stats["action_max"] - stats["action_min"])
            + stats["action_min"]
        )
    
    # START_ARM_POSE = [0, -0.96, 1.16, 0, -0.3, 0, 0.02239, -0.02239, 0, -0.96, 1.16, 0, -0.3, 0, 0.02239, -0.02239]
=======
        lambda a: ((a + 1) / 2) * (stats["action_max"] - stats["action_min"])
        + stats["action_min"]
    )

>>>>>>> 2e571713
    # Create save directory
    save_dir = os.path.join(ckpt_dir, "test_results")
    os.makedirs(save_dir, exist_ok=True)

    def plot_joint_positions(pred_actions, true_actions, idx):
        timesteps = np.arange(true_actions.shape[0])
        fig, axes = plt.subplots(5, 3, figsize=(15, 10))
        axes = axes.flatten()
<<<<<<< HEAD
        
        for i in range(14):
            ax = axes[i]
            ax.plot(timesteps, pred_actions[:true_actions.shape[0], i], label='Predicted', color='red', linestyle='--')
            ax.plot(timesteps, true_actions[:, i], label='True', color='blue')
            ax.set_title(f'Joint {i+1}')
=======
        all_names = [name + '_left' for name in STATE_NAMES] + [name + '_right' for name in STATE_NAMES]
        for i in range(14):
            ax = axes[i]
            ax.plot(timesteps, true_actions[:, i], label='True', color='blue')
            ax.plot(timesteps, pred_actions[:true_actions.shape[0], i], label='Predicted', color='red', linestyle='--')
            ax.set_title(f'Joint {i}: {all_names[i]}')
>>>>>>> 2e571713
            ax.set_xlabel('Timesteps')
            ax.set_ylabel('Position')
            ax.grid(True)
            if i == 0:  # Add legend to the first subplot
                ax.legend()
        
        plt.tight_layout()
        plt.savefig(os.path.join(save_dir, f'joint_positions_{idx}.png'))
        plt.close()

    total_loss = 0
    num_batches = 0

    with torch.no_grad():
        for idx, data in enumerate(tqdm(test_dataloader)):
            images, true_actions, _ = [item.cuda() for item in data]
<<<<<<< HEAD
            predicted_actions = policy(images)
            
            # Assuming the predicted_actions shape is [batch_size, T, action_dim]
            batch_size = predicted_actions.shape[0]
            num_batches += batch_size

            for i in range(batch_size):
                pred_actions = post_process(predicted_actions[i].cpu().numpy())
                true_actions_np = post_process(true_actions[i].cpu().numpy())
                
                plot_joint_positions(pred_actions, true_actions_np, idx * batch_size + i)
                
                # Compute loss
                loss = F.mse_loss(torch.tensor(pred_actions[:true_actions_np.shape[0]]), torch.tensor(true_actions_np))
                total_loss += loss.item()
                print(f"batch_loss:{loss}")

=======
            denoised_actions,predicted_actions = policy(images)
            
            # Assuming the predicted_actions shape is [batch_size, T, action_dim]
            batch_size = denoised_actions.shape[0]
            num_batches += batch_size

            for i in range(batch_size):
                pred_actions = post_process(predicted_actions[i].cpu().numpy())
                true_actions_np = post_process(true_actions[i].cpu().numpy())
                
                plot_joint_positions(pred_actions, true_actions_np, idx * batch_size + i)
                
                # Compute loss, truncating pred_actions to match the length of true_actions
                loss = F.mse_loss(torch.tensor(pred_actions), torch.tensor(true_actions_np))
                total_loss += loss.item()
                print(f"Batch {idx * batch_size + i}, MSE Loss: {loss:.4f}")

>>>>>>> 2e571713
    avg_loss = total_loss / num_batches
    print(f"Testing completed. Results saved in: {save_dir}")
    print(f"Average MSE Loss: {avg_loss:.4f}")

    

if __name__ == "__main__":
    parser = argparse.ArgumentParser()
    parser.add_argument('--eval', action='store_true')
    parser.add_argument('--onscreen_render', action='store_true')
    parser.add_argument('--ckpt_dir', action='store', type=str, help='ckpt_dir', required=True)
    parser.add_argument('--policy_class', action='store', type=str, help='policy_class, capitalize', required=True)
    parser.add_argument('--task_name', nargs='+', type=str, help='List of task names', required=True)
    parser.add_argument('--batch_size', action='store', type=int, help='batch_size', required=True) 
    parser.add_argument('--seed', action='store', type=int, help='seed', required=True)
    parser.add_argument('--num_epochs', action='store', type=int, help='num_epochs', required=True)
    parser.add_argument('--lr', action='store', type=float, help='lr', required=True)
    #diffusion
    parser.add_argument('--chunk_size', action='store', type=int, help='chunk_size', required=False)
    parser.add_argument('--temporal_agg', action='store_true')
    parser.add_argument('--log_wandb', action='store_true')
    parser.add_argument('--gpu', action='store', type=int, help='gpu', default=0, required=False)
    parser.add_argument('--multi_gpu', action='store_true')
    parser.add_argument('--max_skill_len', action='store', type=int, help='max_skill_len', required=False)
    parser.add_argument('--history_len', type=int, default=1)
    parser.add_argument('--prediction_offset', type=int, default=14)
    parser.add_argument('--history_skip_frame', type=int, default=1)
    parser.add_argument('--test', action='store_true',default=False)
    args = parser.parse_args()
    config = vars(args)
    main(config)<|MERGE_RESOLUTION|>--- conflicted
+++ resolved
@@ -21,15 +21,9 @@
 from src.model.util import is_multi_gpu_checkpoint, memory_monitor
 from src.aloha.aloha_scripts.constants import DT, PUPPET_GRIPPER_JOINT_OPEN
 from src.config.dataset_config import TASK_CONFIGS, DATA_DIR
-<<<<<<< HEAD
-# from src.aloha.aloha_scripts.real_env import make_real_env  
-# from src.aloha.aloha_scripts.robot_utils import move_grippers
-# from src.aloha.aloha_scripts.visualize_episodes import save_videos
-=======
 from src.aloha.aloha_scripts.real_env import make_real_env  
 from src.aloha.aloha_scripts.robot_utils import move_grippers
 from src.aloha.aloha_scripts.visualize_episodes import save_videos,load_hdf5,STATE_NAMES
->>>>>>> 2e571713
 
 
 CROP_TOP = False  # for aloha pro, whose top camera is high
@@ -73,10 +67,6 @@
                 name=run_name,
                 config=args,
                 resume="allow",
-<<<<<<< HEAD
-=======
-                mode="disabled",
->>>>>>> 2e571713
             )
         else:
             run_name = ckpt_dir.split("/")[-1] + f".{args['seed']}"
@@ -749,27 +739,16 @@
     policy.cuda()
     policy.eval()
     print(f"Loaded: {ckpt_path}")
-<<<<<<< HEAD
-=======
 
     # Load stats for post-processing actions
->>>>>>> 2e571713
     stats_path = os.path.join(ckpt_dir, f"dataset_stats.pkl")
     with open(stats_path, "rb") as f:
         stats = pickle.load(f)
     post_process = (
-<<<<<<< HEAD
-            lambda a: ((a + 1) / 2) * (stats["action_max"] - stats["action_min"])
-            + stats["action_min"]
-        )
-    
-    # START_ARM_POSE = [0, -0.96, 1.16, 0, -0.3, 0, 0.02239, -0.02239, 0, -0.96, 1.16, 0, -0.3, 0, 0.02239, -0.02239]
-=======
         lambda a: ((a + 1) / 2) * (stats["action_max"] - stats["action_min"])
         + stats["action_min"]
     )
 
->>>>>>> 2e571713
     # Create save directory
     save_dir = os.path.join(ckpt_dir, "test_results")
     os.makedirs(save_dir, exist_ok=True)
@@ -778,21 +757,12 @@
         timesteps = np.arange(true_actions.shape[0])
         fig, axes = plt.subplots(5, 3, figsize=(15, 10))
         axes = axes.flatten()
-<<<<<<< HEAD
-        
-        for i in range(14):
-            ax = axes[i]
-            ax.plot(timesteps, pred_actions[:true_actions.shape[0], i], label='Predicted', color='red', linestyle='--')
-            ax.plot(timesteps, true_actions[:, i], label='True', color='blue')
-            ax.set_title(f'Joint {i+1}')
-=======
         all_names = [name + '_left' for name in STATE_NAMES] + [name + '_right' for name in STATE_NAMES]
         for i in range(14):
             ax = axes[i]
             ax.plot(timesteps, true_actions[:, i], label='True', color='blue')
             ax.plot(timesteps, pred_actions[:true_actions.shape[0], i], label='Predicted', color='red', linestyle='--')
             ax.set_title(f'Joint {i}: {all_names[i]}')
->>>>>>> 2e571713
             ax.set_xlabel('Timesteps')
             ax.set_ylabel('Position')
             ax.grid(True)
@@ -809,25 +779,6 @@
     with torch.no_grad():
         for idx, data in enumerate(tqdm(test_dataloader)):
             images, true_actions, _ = [item.cuda() for item in data]
-<<<<<<< HEAD
-            predicted_actions = policy(images)
-            
-            # Assuming the predicted_actions shape is [batch_size, T, action_dim]
-            batch_size = predicted_actions.shape[0]
-            num_batches += batch_size
-
-            for i in range(batch_size):
-                pred_actions = post_process(predicted_actions[i].cpu().numpy())
-                true_actions_np = post_process(true_actions[i].cpu().numpy())
-                
-                plot_joint_positions(pred_actions, true_actions_np, idx * batch_size + i)
-                
-                # Compute loss
-                loss = F.mse_loss(torch.tensor(pred_actions[:true_actions_np.shape[0]]), torch.tensor(true_actions_np))
-                total_loss += loss.item()
-                print(f"batch_loss:{loss}")
-
-=======
             denoised_actions,predicted_actions = policy(images)
             
             # Assuming the predicted_actions shape is [batch_size, T, action_dim]
@@ -845,7 +796,6 @@
                 total_loss += loss.item()
                 print(f"Batch {idx * batch_size + i}, MSE Loss: {loss:.4f}")
 
->>>>>>> 2e571713
     avg_loss = total_loss / num_batches
     print(f"Testing completed. Results saved in: {save_dir}")
     print(f"Average MSE Loss: {avg_loss:.4f}")
