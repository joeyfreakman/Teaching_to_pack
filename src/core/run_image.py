import argparse
import time
import math
import wandb
import torch
import numpy as np
import threading
from tqdm import tqdm
from torchvision import transforms
from einops import rearrange
import matplotlib.pyplot as plt
from scripts.data_pruning import crop_resize
import pickle
from torch.optim.lr_scheduler import LambdaLR
import signal
import cv2
import os
import torch.nn.functional as F
from src.model.util import set_seed, detach_dict, compute_dict_mean
from environment.dataset.raw_image_dataset import load_merged_data
from src.policy.image_ddpm import DiffusionPolicy
from src.model.util import is_multi_gpu_checkpoint, memory_monitor
# from src.aloha.aloha_scripts.constants import DT, PUPPET_GRIPPER_JOINT_OPEN
from src.config.dataset_config import TASK_CONFIGS, DATA_DIR
# from src.aloha.aloha_scripts.real_env import make_real_env  
# from src.aloha.aloha_scripts.robot_utils import move_grippers
from src.aloha.aloha_scripts.visualize_episodes import save_videos,load_hdf5,STATE_NAMES


CROP_TOP = False  # for aloha pro, whose top camera is high
CKPT = 0  # 0 for policy_last, otherwise put the ckpt number here

def signal_handler(sig,frame):
    exit()
    
def main(args):
    set_seed(42)

    signal.signal(signal.SIGINT, signal_handler)
    threading.Thread(
        target=memory_monitor, daemon=True
    ).start()  # Start the memory monitor thread

    # Command line parameters
    is_eval = args["eval"]
    ckpt_dir = args["ckpt_dir"]
    policy_class = args["policy_class"]
    onscreen_render = args["onscreen_render"]
    task_name = args["task_name"]
    batch_size_train = args["batch_size"]
    num_epochs = args["num_epochs"]
    log_wandb = args["log_wandb"]
    history_len = args["history_len"]
    prediction_offset = args["prediction_offset"]
    is_test = args["test"]

    # Set up wandb
    if log_wandb:
        if is_eval:
            # run_name += ".eval"
            log_wandb = False
        elif is_test:
            run_name = ckpt_dir.split("/")[-1] + f"seed.{args['seed']}.test"
            wandb.init(
                project="task1",
                entity="joeywang-of",
                name=run_name,
                config=args,
                resume="allow",
            )
        else:
            run_name = ckpt_dir.split("/")[-1] + f"{time.strftime('%Y-%m-%d %H:%M:%S', time.localtime())}"
            wandb_run_id_path = os.path.join(ckpt_dir, "wandb_run_id.txt")
            # check if wandb run exists
            if os.path.exists(wandb_run_id_path):
                with open(wandb_run_id_path, "r") as f:
                    saved_run_id = f.read().strip()
                wandb.init(
                    project="task1",
                    entity="joeywang-of",
                    name=run_name,
                    resume=saved_run_id,
                )
            else:
                wandb.init(
                    project="task1",
                    entity="joeywang-of",
                    name=run_name,
                    config=args,
                    resume="allow",
                )
                # Ensure the directory exists before trying to open the file
                os.makedirs(os.path.dirname(wandb_run_id_path), exist_ok=True)
                with open(wandb_run_id_path, "w") as f:
                    f.write(wandb.run.id)

    if args["gpu"] is not None and not args["multi_gpu"]:
        os.environ["CUDA_VISIBLE_DEVICES"] = f"{args['gpu']}"
        assert torch.cuda.is_available()

    # get task parameters
    dataset_dirs = []
    num_episodes_list = []
    max_episode_len = 0

    for task in task_name:
        
        task_config = TASK_CONFIGS[task]
        dataset_dirs.append(DATA_DIR)
        num_episodes_list.append(task_config["num_episodes"])
        max_episode_len = task_config["episode_len"]
        camera_names = task_config["camera_names"]

    
    # fixed parameters
    state_dim = 14
    lr_backbone = 1e-5

    policy_config = {
        "lr": args["lr"],
        "camera_names": camera_names,
        "action_dim": 14,
        "observation_horizon": args["history_len"]+1,
        "action_horizon": 8,  # TODO 
        "prediction_horizon": args["history_len"]+args["prediction_offset"]+1,
        "num_queries": args["chunk_size"],
        "num_inference_timesteps": 10,
        "multi_gpu": args["multi_gpu"],
        "is_eval": is_eval,
        }

    config = {
        "num_epochs": num_epochs,
        "ckpt_dir": ckpt_dir,
        "episode_len": max_episode_len,
        "state_dim": state_dim,
        "lr": args["lr"],
        "policy_class": policy_class,
        "onscreen_render": onscreen_render,
        "policy_config": policy_config,
        "task_name": task_name,
        "seed": args["seed"],
        "temporal_agg": args["temporal_agg"],
        "camera_names": camera_names,
        "log_wandb": log_wandb,
        }

    if is_eval:
        print(f"{CKPT=}")
        ckpt_names = (
            [f"policy_last.ckpt"] if CKPT == 0 else [f"policy_epoch_{CKPT}_seed_0.ckpt"]
        )
        # results = []
        # for ckpt_name in ckpt_names:
        #     success_rate, avg_return = eval_ddpm(
        #         config, ckpt_name, save_episode=True, dataset_dirs=dataset_dirs
        #     )
        #     results.append([ckpt_name, success_rate, avg_return])

        # for ckpt_name, success_rate, avg_return in results:
        #     print(f"{ckpt_name}: {success_rate=} {avg_return=}")
        # print()
        exit()


    
    train_dataloader, stats,val_dataloader,pretest_dataloader,test_dataloader= load_merged_data(
        dataset_dirs,
        num_episodes_list,
        camera_names,
        batch_size_train,
        max_len= history_len + prediction_offset + 1,
        # dagger_ratio=None,
        policy_class=policy_class,
        history_len=history_len,
        prediction_offset=prediction_offset,
    )
    if is_test:
        test_ddpm(test_dataloader, config, "policy_last.ckpt")
        exit()

    # save dataset stats
    if not os.path.isdir(ckpt_dir):
        os.makedirs(ckpt_dir)
    stats_path = os.path.join(ckpt_dir, f"dataset_stats.pkl")
    with open(stats_path, "wb") as f:
        pickle.dump(stats, f)

    train_ddpm(train_dataloader,val_dataloader,pretest_dataloader, config)


def make_policy(policy_class, policy_config):
    if policy_class == "Diffusion":
        policy = DiffusionPolicy(policy_config)
    else:
        raise NotImplementedError
    return policy


def make_optimizer(policy_class, policy):
    if policy_class == "Diffusion":
        optimizer = policy.configure_optimizers()
    else:
        raise NotImplementedError
    return optimizer


def get_cosine_schedule_with_warmup(
    optimizer, num_warmup_steps, num_training_steps, num_cycles=0.5
):
    def lr_lambda(current_step):
        if current_step < num_warmup_steps:
            return float(current_step) / float(max(1, num_warmup_steps))
        progress = float(current_step - num_warmup_steps) / float(
            max(1, num_training_steps - num_warmup_steps)
        )
        return max(
            0.0, 0.5 * (1.0 + math.cos(math.pi * float(num_cycles) * 2.0 * progress))
        )

    return LambdaLR(optimizer, lr_lambda)


def make_fixed_lr_scheduler(optimizer):
    return LambdaLR(optimizer, lambda epoch: 1.0)


def make_scheduler(optimizer, num_steps):
    scheduler = get_cosine_schedule_with_warmup(
        optimizer, num_warmup_steps=num_steps // 100, num_training_steps=num_steps
    )
    # scheduler = make_fixed_lr_scheduler(optimizer)
    return scheduler


def get_image(ts, camera_names, crop_top=CROP_TOP, save_dir=None, t=None):
    curr_images = []
    for cam_name in camera_names:
        curr_image = ts.observation["images"][cam_name]

        # Check for 'cam_high' and apply transformation
        if crop_top and cam_name == "cam_high":
            curr_image = crop_resize(curr_image)

        # Swap BGR to RGB
        curr_image = cv2.cvtColor(curr_image, cv2.COLOR_BGR2RGB)

        curr_image = rearrange(curr_image, "h w c -> c h w")
        curr_images.append(curr_image)

    curr_image = np.stack(curr_images, axis=0)
    curr_image = torch.from_numpy(curr_image / 255.0).float().cuda().unsqueeze(0)

    # Center crop and resize
    original_size = curr_image.shape[-2:]
    ratio = 0.95
    curr_image = curr_image[
        ...,
        int(original_size[0] * (1 - ratio) / 2) : int(
            original_size[0] * (1 + ratio) / 2
        ),
        int(original_size[1] * (1 - ratio) / 2) : int(
            original_size[1] * (1 + ratio) / 2
        ),
    ]
    curr_image = curr_image.squeeze(0)
    resize_transform = transforms.Resize(original_size, antialias=True)
    curr_image = resize_transform(curr_image)
    curr_image = curr_image.unsqueeze(0)

    if save_dir is not None:
        # Convert torch tensors back to numpy and concatenate for visualization
        concat_images = [
            rearrange(img.cpu().numpy(), "c h w -> h w c")
            for img in curr_image.squeeze(0)
        ]
        concat_image = np.concatenate(concat_images, axis=1)
        concat_image = cv2.cvtColor(concat_image, cv2.COLOR_RGB2BGR)
        img_name = (
            "init_visualize.png" if t is None else f"gpt/{t=}.png"
        )  # save image every query_frequency for ChatGPT
        save_path = os.path.join(save_dir, img_name)
        cv2.imwrite(save_path, (concat_image * 255).astype(np.uint8))

    return curr_image


# def eval_ddpm(config:dict, ckpt_name, save_episode=True, dataset_dirs=None):
#     set_seed(1000)
#     ckpt_dir = config["ckpt_dir"]
#     state_dim = config["state_dim"]
#     policy_class = config["policy_class"]
#     onscreen_render = config["onscreen_render"]
#     policy_config = config["policy_config"]
#     camera_names = config["camera_names"]
#     max_timesteps = config["episode_len"]
#     temporal_agg = config["temporal_agg"]
#     onscreen_cam = "cam_high"
#     log_wandb = config["log_wandb"]

#     # Load policy and stats
#     ckpt_path = os.path.join(ckpt_dir, ckpt_name)
#     policy = make_policy(policy_class, policy_config)
#     model_state_dict = torch.load(ckpt_path)["model_state_dict"]
#     if is_multi_gpu_checkpoint(model_state_dict):
#         print("The checkpoint was trained on multiple GPUs.")
#         model_state_dict = {
#             k.replace("module.", "", 1): v for k, v in model_state_dict.items()
#         }
#     loading_status = policy.deserialize(model_state_dict)
#     print(loading_status)
#     policy.cuda()
#     policy.eval()
#     print(f"Loaded: {ckpt_path}")
#     stats_path = os.path.join(ckpt_dir, f"dataset_stats.pkl")
#     with open(stats_path, "rb") as f:
#         stats = pickle.load(f)

#     pre_process = lambda s_qpos: (s_qpos - stats["qpos_mean"]) / stats["qpos_std"]
    
#     post_process = (
#             lambda a: ((a + 1) / 2) * (stats["action_max"] - stats["action_min"])
#             + stats["action_min"]
#         )
 
#     env = make_real_env(init_node=True)
#     env_max_reward = 0

#     query_frequency = policy_config["num_queries"]
#     if temporal_agg:
#         query_frequency = 25
#         num_queries = policy_config["num_queries"]

#     max_timesteps = int(max_timesteps * 1)  # May increase for real-world tasks

#     num_rollouts = 50
#     episode_returns = []
#     highest_rewards = []

#     n_existing_rollouts = (
#         len([f for f in os.listdir(ckpt_dir) if f.startswith("video")])
#         if save_episode
#         else 0
#     )
#     print(f"{n_existing_rollouts=}")

#     for rollout_id in range(num_rollouts):
#         ts = env.reset()

#         ### Onscreen render
#         if onscreen_render:
#             ax = plt.subplot()
#             plt_img = ax.imshow(
#                 env.physics.render(height=480, width=640, camera_id=onscreen_cam)
#             )
#             plt.ion()

#         ### Evaluation loop
#         if temporal_agg:
#             all_time_actions = torch.zeros(
#                 [max_timesteps, max_timesteps + num_queries, state_dim]
#             ).cuda()

#         qpos_history = torch.zeros((1, max_timesteps, state_dim)).cuda()
#         image_list = []  # For visualization
#         qpos_list = []
#         target_qpos_list = []
#         rewards = []
#         with torch.inference_mode():
#             for t in range(max_timesteps):
#                 ### Update onscreen render and wait for DT
#                 if onscreen_render:
#                     image = env.physics.render(
#                         height=480, width=640, camera_id=onscreen_cam
#                     )
#                     plt_img.set_data(image)
#                     plt.pause(DT)

#                 ### Process previous timestep to get qpos and image_list
#                 obs = ts.observation
#                 if "images" in obs:
#                     image_list.append(obs["images"])
#                 else:
#                     image_list.append({"main": obs["image"]})
#                 qpos_numpy = np.array(obs["qpos"])
#                 qpos = pre_process(qpos_numpy)
#                 qpos = torch.from_numpy(qpos).float().cuda().unsqueeze(0)
#                 qpos_history[:, t] = qpos

#                 ### Query policy
#                 if policy_class in ["Diffusion"]:
#                     if t % query_frequency == 0:
#                         curr_image = get_image(
#                             ts, camera_names, save_dir=ckpt_dir if t == 0 else None
#                         )
#                         all_actions = policy(qpos, curr_image)
#                     if temporal_agg:
#                         all_time_actions[[t], t : t + num_queries] = all_actions
#                         actions_for_curr_step = all_time_actions[:, t]
#                         actions_populated = torch.all(
#                             actions_for_curr_step != 0, axis=1
#                         )
#                         actions_for_curr_step = actions_for_curr_step[actions_populated]
#                         k = 0.01
#                         exp_weights = np.exp(-k * np.arange(len(actions_for_curr_step)))
#                         exp_weights = exp_weights / exp_weights.sum()
#                         exp_weights = (
#                             torch.from_numpy(exp_weights).cuda().unsqueeze(dim=1)
#                         )
#                         raw_action = (actions_for_curr_step * exp_weights).sum(
#                             dim=0, keepdim=True
#                         )
#                     else:
#                         raw_action = all_actions[:, t % query_frequency]
                
#                 else:
#                     raise NotImplementedError

#                 ### Post-process actions
#                 raw_action = raw_action.squeeze(0).cpu().numpy()
#                 action = post_process(raw_action)
#                 # Only update if the absolute value of the action is greater than 0.1
#                 if np.any(np.abs(action) > 0.1):
#                     target_qpos = action

#                 ts = env.step(target_qpos)

#                 ### For visualization
#                 qpos_list.append(qpos_numpy)
#                 target_qpos_list.append(target_qpos)
#                 rewards.append(ts.reward)

#             plt.close()

#         move_grippers(
#             [env.puppet_bot_left, env.puppet_bot_right],
#             [PUPPET_GRIPPER_JOINT_OPEN] * 2,
#             move_time=0.5,
#         )  # Open grippers

#         rewards = np.array(rewards)
#         episode_return = np.sum(rewards[rewards != None])
#         episode_returns.append(episode_return)
#         episode_highest_reward = np.max(rewards)
#         highest_rewards.append(episode_highest_reward)
#         print(
#             f"Rollout {rollout_id}\n{episode_return=}, {episode_highest_reward=}, {env_max_reward=}, Success: {episode_highest_reward==env_max_reward}"
#         )
#         if log_wandb:
#             wandb.log(
#                 {
#                     "test/episode_return": episode_return,
#                     "test/episode_highest_reward": episode_highest_reward,
#                     "test/env_max_reward": env_max_reward,
#                     "test/success": episode_highest_reward == env_max_reward,
#                 },
#                 step=rollout_id,
#             )

#         if save_episode:
#             video_name = f"video{rollout_id+n_existing_rollouts}.mp4"
#             save_videos(
#                 image_list,
#                 DT,
#                 video_path=os.path.join(ckpt_dir, video_name),
#                 cam_names=camera_names,
#             )
#             if log_wandb:
#                 wandb.log(
#                     {
#                         "test/video": wandb.Video(
#                             os.path.join(ckpt_dir, f"video{rollout_id}.mp4"),
#                             fps=50,
#                             format="mp4",
#                         )
#                     },
#                     step=rollout_id,
#                 )

#     success_rate = np.mean(np.array(highest_rewards) == env_max_reward)
#     avg_return = np.mean(episode_returns)
#     summary_str = f"\nSuccess rate: {success_rate}\nAverage return: {avg_return}\n\n"
#     for r in range(env_max_reward + 1):
#         more_or_equal_r = (np.array(highest_rewards) >= r).sum()
#         more_or_equal_r_rate = more_or_equal_r / num_rollouts
#         summary_str += f"Reward >= {r}: {more_or_equal_r}/{num_rollouts} = {more_or_equal_r_rate*100}%\n"

#     print(summary_str)

#     # Save success rate to txt
#     result_file_name = "result_" + ckpt_name.split(".")[0] + ".txt"
#     with open(os.path.join(ckpt_dir, result_file_name), "w") as f:
#         f.write(summary_str)
#         f.write(repr(episode_returns))
#         f.write("\n\n")
#         f.write(repr(highest_rewards))

#     if log_wandb:
#         wandb.log({"test/success_rate": success_rate, "test/avg_return": avg_return})

#     return success_rate, avg_return


def forward_pass(data, policy):
    image_data, action_data, is_pad = data
    image_data, action_data, is_pad = (
        image_data.cuda(),
        action_data.cuda(),
        is_pad.cuda(),
    )
    return policy( image_data, action_data, is_pad)


def train_ddpm(train_dataloader, val_dataloader, pretest_dataloader, config):
    num_epochs = config["num_epochs"]
    ckpt_dir = config["ckpt_dir"]
    seed = config["seed"]
    policy_class = config["policy_class"]
    policy_config = config["policy_config"]
    log_wandb = config["log_wandb"]
    multi_gpu = config["policy_config"]["multi_gpu"]

    set_seed(seed)

    policy = make_policy(policy_class, policy_config)
    optimizer = make_optimizer(policy_class, policy)
    scheduler = make_scheduler(optimizer, num_epochs)

    # if ckpt_dir is not empty, prompt the user to load the checkpoint
    if os.path.isdir(ckpt_dir) and len(os.listdir(ckpt_dir)) > 2:
        print(f"Checkpoint directory {ckpt_dir} is not empty. Load checkpoint? (y/n)")
        load_ckpt = input()
        if load_ckpt == "y":
            # load the latest checkpoint
            latest_idx = max(
                [
                    int(f.split("_")[2])
                    for f in os.listdir(ckpt_dir)
                    if f.startswith("policy_epoch_")
                ]
            )
            ckpt_path = os.path.join(
                ckpt_dir, f"policy_epoch_{latest_idx}_seed_{seed}.ckpt"
            )
            print(f"Loading checkpoint from {ckpt_path}")
            checkpoint = torch.load(ckpt_path)
            model_state_dict = checkpoint["model_state_dict"]
            # The model was trained on a single gpu, now load onto multiple gpus
            if multi_gpu and not is_multi_gpu_checkpoint(model_state_dict):
                # Add "module." prefix only to the keys associated with policy.model
                model_state_dict = {
                    k if "model" not in k else f"model.module.{k.split('.', 1)[1]}": v
                    for k, v in model_state_dict.items()
                }
            # The model was trained on multiple gpus, now load onto a single gpu
            elif not multi_gpu and is_multi_gpu_checkpoint(model_state_dict):
                # Remove "module." prefix only to the keys associated with policy.model
                model_state_dict = {
                    k.replace("module.", "", 1): v for k, v in model_state_dict.items()
                }
            loading_status = policy.deserialize(model_state_dict)
            optimizer.load_state_dict(checkpoint["optimizer_state_dict"])
            scheduler.load_state_dict(checkpoint["scheduler_state_dict"])
            start_epoch = checkpoint["epoch"] + 1
            print(loading_status)
        else:
            print("Not loading checkpoint")
            start_epoch = 0
    else:
        start_epoch = 0

    policy.cuda()
    best_val_loss = float('inf')
    train_history = []
    for epoch in tqdm(range(start_epoch, num_epochs)):
        print(f"\nEpoch {epoch}")
        # training
        policy.train()
        optimizer.zero_grad()
        for batch_idx, data in enumerate(train_dataloader):
            try:
                forward_dict = forward_pass(data, policy)
                # backward
                loss = forward_dict["loss"]
                loss.backward()
                optimizer.step()
                optimizer.zero_grad()
                train_history.append(detach_dict(forward_dict))
            except RuntimeError as e:
                if 'out of memory' in str(e):
                    print('| WARNING: ran out of memory, skipping batch')
                    for p in policy.parameters():
                        if p.grad is not None:
                            del p.grad  # free some memory
                    torch.cuda.empty_cache()
                else:
                    raise 
        scheduler.step()
        e = epoch - start_epoch
        epoch_summary = compute_dict_mean(
            train_history[(batch_idx + 1) * e : (batch_idx + 1) * (e + 1)]
        )
        epoch_train_loss = epoch_summary["loss"]
        print(f"Train loss: {epoch_train_loss:.5f}")
        epoch_summary["lr"] = np.array(scheduler.get_last_lr()[0])
        summary_string = ""
        for k, v in epoch_summary.items():
            summary_string += f"{k}: {v.item():.5f} "
        print(summary_string)
        if log_wandb:
            epoch_summary_train = {f"train/{k}": v for k, v in epoch_summary.items()}
            wandb.log(epoch_summary_train, step=epoch)
        
        # validation
        policy.eval()
        val_loss = 0
        with torch.no_grad():
            for batch in tqdm(val_dataloader):
                try:
                    forward_dict = forward_pass(batch, policy)
                    loss = forward_dict["loss"]
                    val_loss += loss.item()
                except:
                    if 'out of memory' in str(e):
                        print('| WARNING: ran out of memory during validation, skipping batch')
                        torch.cuda.empty_cache()
                    else:
                        raise 

        avg_val_loss = val_loss / len(val_dataloader)
        print(f"Epoch {epoch+1}/{num_epochs}, Validation Loss: {avg_val_loss:.4f}")

        if avg_val_loss < best_val_loss:
            best_val_loss = avg_val_loss
            best_model_path = os.path.join(ckpt_dir, f"best_model_epoch_{epoch}_seed_{seed}.pth")
            torch.save(policy.state_dict(), best_model_path)
            print(f"Best model saved at {best_model_path}")
<<<<<<< HEAD
=======

>>>>>>> 148e8067

        if log_wandb:
            wandb.log({"val/loss": avg_val_loss}, step=epoch)

<<<<<<< HEAD
        save_ckpt_every = 5
=======
        save_ckpt_every = 10
>>>>>>> 148e8067
        if epoch % save_ckpt_every == 0 and epoch > 0:
            ckpt_path = os.path.join(ckpt_dir, f"policy_epoch_{epoch}_seed_{seed}.ckpt")
            torch.save(
                {
                    "model_state_dict": policy.serialize(),
                    "optimizer_state_dict": optimizer.state_dict(),
                    "scheduler_state_dict": scheduler.state_dict(),
                    "epoch": epoch,
                },
                ckpt_path,
            )

            # Pruning: this removes the checkpoint save_ckpt_every epochs behind the current one
            # except for the ones at multiples of 1000 epochs
            prune_epoch = epoch - save_ckpt_every
            if prune_epoch % 50 != 0:
                prune_path = os.path.join(
                    ckpt_dir, f"policy_epoch_{prune_epoch}_seed_{seed}.ckpt"
                )
                if os.path.exists(prune_path):
                    os.remove(prune_path)
<<<<<<< HEAD

=======
>>>>>>> 148e8067

    # test
    policy.load_state_dict(torch.load('best_model.pth'))
    policy.eval()
    test_loss = 0
    with torch.no_grad():
        for batch in tqdm(pretest_dataloader):
            try:
                forward_dict = forward_pass(batch, policy)
                loss = forward_dict["loss"]
                test_loss += loss.item()
            except:
                if 'out of memory' in str(e):
                        print('| WARNING: ran out of memory during validation, skipping batch')
                        torch.cuda.empty_cache()
                else:
                    raise 

    avg_test_loss = test_loss / len(pretest_dataloader)
    print(f"Test Loss: {avg_test_loss:.4f}")

    if log_wandb:
        wandb.log({"test/loss": avg_test_loss})

    ckpt_path = os.path.join(ckpt_dir, f"policy_last.ckpt")
    torch.save(
        {
            "model_state_dict": policy.serialize(),
            "optimizer_state_dict": optimizer.state_dict(),
            "scheduler_state_dict": scheduler.state_dict(),
            "epoch": epoch,
        },
        ckpt_path,
    )
    

def test_ddpm(test_dataloader, config, ckpt_name):
    ckpt_dir = config["ckpt_dir"]
    policy_class = config["policy_class"]
    policy_config = config["policy_config"]

    # Load policy
    ckpt_path = os.path.join(ckpt_dir, ckpt_name)
    pth_path = os.path.join(ckpt_dir, "best_model.pth")
    policy = make_policy(policy_class, policy_config)
    if os.path.exists(ckpt_path):
        model_state_dict = torch.load(ckpt_path)["model_state_dict"]
    elif os.path.exists(pth_path):
        model_state_dict = torch.load(pth_path)
    else:
        assert False, "No checkpoint found"
    loading_status = policy.deserialize(model_state_dict)
    print(loading_status)
    policy.cuda()
    policy.eval()
    print(f"Loaded: {ckpt_path}")

    # Load stats for post-processing actions
    stats_path = os.path.join(ckpt_dir, f"dataset_stats.pkl")
    with open(stats_path, "rb") as f:
        stats = pickle.load(f)
    post_process = (
        lambda a: ((a + 1) / 2) * (stats["action_max"] - stats["action_min"])
        + stats["action_min"]
    )

    # Create save directory
    save_dir = os.path.join(ckpt_dir, "test_results")
    os.makedirs(save_dir, exist_ok=True)

    def plot_joint_positions(pred_actions, true_actions, idx):
        timesteps = np.arange(true_actions.shape[0])
        fig, axes = plt.subplots(5, 3, figsize=(15, 10))
        axes = axes.flatten()
        all_names = [name + '_left' for name in STATE_NAMES] + [name + '_right' for name in STATE_NAMES]
        for i in range(14):
            ax = axes[i]
            ax.plot(timesteps, true_actions[:, i], label='True', color='blue')
            ax.plot(timesteps, pred_actions[:true_actions.shape[0], i], label='Predicted', color='red', linestyle='--')
            ax.set_title(f'Joint {i}: {all_names[i]}')
            ax.set_xlabel('Timesteps')
            ax.set_ylabel('Position')
            ax.grid(True)
            if i == 0:  # Add legend to the first subplot
                ax.legend()
        
        plt.tight_layout()
        plt.savefig(os.path.join(save_dir, f'joint_positions_{idx}.png'))
        plt.close()

    total_loss = 0
    num_batches = 0

    with torch.no_grad():
        for idx, data in enumerate(tqdm(test_dataloader)):
            images, true_actions, _ = [item.cuda() for item in data]
            denoised_actions,predicted_actions = policy(images)
            
            # Assuming the predicted_actions shape is [batch_size, T, action_dim]
            timesteps = predicted_actions.shape[1]
            batch_size = denoised_actions.shape[0]
            num_batches += batch_size

            for i in range(batch_size):
                pred_actions = post_process(predicted_actions[i].cpu().numpy())
                true_actions_np = post_process(true_actions[i][:timesteps].cpu().numpy())
                
                plot_joint_positions(pred_actions, true_actions_np, idx * batch_size + i)
                
                # Compute loss, truncating pred_actions to match the length of true_actions
                loss = F.mse_loss(torch.tensor(pred_actions), torch.tensor(true_actions_np))
                total_loss += loss.item()
                print(f"Batch {idx * batch_size + i}, MSE Loss: {loss:.4f}")

    avg_loss = total_loss / num_batches
    print(f"Testing completed. Results saved in: {save_dir}")
    print(f"Average MSE Loss: {avg_loss:.4f}")

    

if __name__ == "__main__":
    parser = argparse.ArgumentParser()
    parser.add_argument('--eval', action='store_true')
    parser.add_argument('--onscreen_render', action='store_true')
    parser.add_argument('--ckpt_dir', action='store', type=str, help='ckpt_dir', required=True)
    parser.add_argument('--policy_class', action='store', type=str, help='policy_class, capitalize', required=True)
    parser.add_argument('--task_name', nargs='+', type=str, help='List of task names', required=True)
    parser.add_argument('--batch_size', action='store', type=int, help='batch_size', required=True) 
    parser.add_argument('--seed', action='store', type=int, help='seed', required=True)
    parser.add_argument('--num_epochs', action='store', type=int, help='num_epochs', required=True)
    parser.add_argument('--lr', action='store', type=float, help='lr', required=True)
    #diffusion
    parser.add_argument('--chunk_size', action='store', type=int, help='chunk_size', required=False)
    parser.add_argument('--temporal_agg', action='store_true')
    parser.add_argument('--log_wandb', action='store_true')
    parser.add_argument('--gpu', action='store', type=int, help='gpu', default=0, required=False)
    parser.add_argument('--multi_gpu', action='store_true')
    parser.add_argument('--history_len', type=int, default=1)
    parser.add_argument('--prediction_offset', type=int, default=14)
    parser.add_argument('--test', action='store_true',default=False)
    args = parser.parse_args()
    config = vars(args)
    main(config)<|MERGE_RESOLUTION|>--- conflicted
+++ resolved
@@ -635,19 +635,11 @@
             best_model_path = os.path.join(ckpt_dir, f"best_model_epoch_{epoch}_seed_{seed}.pth")
             torch.save(policy.state_dict(), best_model_path)
             print(f"Best model saved at {best_model_path}")
-<<<<<<< HEAD
-=======
-
->>>>>>> 148e8067
 
         if log_wandb:
             wandb.log({"val/loss": avg_val_loss}, step=epoch)
 
-<<<<<<< HEAD
         save_ckpt_every = 5
-=======
-        save_ckpt_every = 10
->>>>>>> 148e8067
         if epoch % save_ckpt_every == 0 and epoch > 0:
             ckpt_path = os.path.join(ckpt_dir, f"policy_epoch_{epoch}_seed_{seed}.ckpt")
             torch.save(
@@ -669,10 +661,6 @@
                 )
                 if os.path.exists(prune_path):
                     os.remove(prune_path)
-<<<<<<< HEAD
-
-=======
->>>>>>> 148e8067
 
     # test
     policy.load_state_dict(torch.load('best_model.pth'))
